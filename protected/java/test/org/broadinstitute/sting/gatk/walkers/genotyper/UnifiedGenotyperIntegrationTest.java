--- conflicted
+++ resolved
@@ -62,11 +62,7 @@
     public void testMultipleSNPAlleles() {
         WalkerTest.WalkerTestSpec spec = new WalkerTest.WalkerTestSpec(
                 "-T UnifiedGenotyper -R " + b37KGReference + " --no_cmdline_in_header -glm BOTH --dbsnp " + b37dbSNP129 + " -I " + privateTestDir + "multiallelic.snps.bam -o %s -L " + privateTestDir + "multiallelic.snps.intervals", 1,
-<<<<<<< HEAD
-                Arrays.asList("704888987baacff8c7b273b8ab9938d0"));
-=======
-                Arrays.asList("a373979d01c3a3fb20159235d27eb92c"));
->>>>>>> a1d64611
+                Arrays.asList("d20c7a143b899f0239bf64b652ad3edb"));
         executeTest("test Multiple SNP alleles", spec);
     }
 
@@ -201,11 +197,7 @@
 
     @Test
     public void testOutputParameterAllSites() {
-<<<<<<< HEAD
-        testOutputParameters("--output_mode EMIT_ALL_SITES", "81fff490c0f59890f1e75dc290833434");
-=======
-        testOutputParameters("--output_mode EMIT_ALL_SITES", "5c75cecb523cac988beecd59186289ff");
->>>>>>> a1d64611
+        testOutputParameters("--output_mode EMIT_ALL_SITES", "8b26088a035e579c4afd3b46737291e4");
     }
 
     private void testOutputParameters(final String args, final String md5) {
@@ -353,21 +345,13 @@
     public void testMultiSampleIndels1() {
         WalkerTest.WalkerTestSpec spec1 = new WalkerTest.WalkerTestSpec(
                 baseCommandIndels + " -I " + validationDataLocation + "low_coverage_CEU.chr1.10k-11k.bam -o %s -L 1:10450700-10551000", 1,
-<<<<<<< HEAD
-                Arrays.asList("a4761d7f25e7a62f34494801c98a0da7"));
-=======
-                Arrays.asList("a5a81bf1b10be860a6a5272fb928e8eb"));
->>>>>>> a1d64611
+                Arrays.asList("69df7a00f800204564ca3726e1871132"));
         List<File> result = executeTest("test MultiSample Pilot1 CEU indels", spec1).getFirst();
 
         WalkerTest.WalkerTestSpec spec2 = new WalkerTest.WalkerTestSpec(
                 baseCommandIndels + " --genotyping_mode GENOTYPE_GIVEN_ALLELES -alleles " + result.get(0).getAbsolutePath() + " -I " + validationDataLocation +
                         "low_coverage_CEU.chr1.10k-11k.bam -o %s -L 1:10450700-10551000", 1,
-<<<<<<< HEAD
                 Arrays.asList("c526c234947482d1cd2ffc5102083a08"));
-=======
-                Arrays.asList("ad52814cd6c45df424fc992699feead6"));
->>>>>>> a1d64611
         executeTest("test MultiSample Pilot1 CEU indels using GENOTYPE_GIVEN_ALLELES", spec2);
     }
 
