/*
* Copyright 2012-2016 Broad Institute, Inc.
* 
* Permission is hereby granted, free of charge, to any person
* obtaining a copy of this software and associated documentation
* files (the "Software"), to deal in the Software without
* restriction, including without limitation the rights to use,
* copy, modify, merge, publish, distribute, sublicense, and/or sell
* copies of the Software, and to permit persons to whom the
* Software is furnished to do so, subject to the following
* conditions:
* 
* The above copyright notice and this permission notice shall be
* included in all copies or substantial portions of the Software.
* 
* THE SOFTWARE IS PROVIDED "AS IS", WITHOUT WARRANTY OF ANY KIND,
* EXPRESS OR IMPLIED, INCLUDING BUT NOT LIMITED TO THE WARRANTIES
* OF MERCHANTABILITY, FITNESS FOR A PARTICULAR PURPOSE AND
* NONINFRINGEMENT. IN NO EVENT SHALL THE AUTHORS OR COPYRIGHT
* HOLDERS BE LIABLE FOR ANY CLAIM, DAMAGES OR OTHER LIABILITY,
* WHETHER IN AN ACTION OF CONTRACT, TORT OR OTHERWISE, ARISING
* FROM, OUT OF OR IN CONNECTION WITH THE SOFTWARE OR
* THE USE OR OTHER DEALINGS IN THE SOFTWARE.
*/

package org.broadinstitute.gatk.utils;

import htsjdk.samtools.util.Histogram;
import org.apache.commons.math3.distribution.NormalDistribution;
import org.apache.log4j.Logger;

<<<<<<< HEAD
import java.io.Serializable;
import java.util.*;
=======

import java.util.*;
import java.util.concurrent.ConcurrentHashMap;
>>>>>>> f185a75e

/**
 * Imported with changes from Picard private.
 *
 * @author Tim Fennell
 */
public class MannWhitneyU {

<<<<<<< HEAD
    private static Normal STANDARD_NORMAL = new Normal(0.0,1.0,null);
    private static NormalDistribution APACHE_NORMAL = new NormalDistributionImpl(0.0,1.0,1e-2);
    private static double LNSQRT2PI = Math.log(Math.sqrt(2.0*Math.PI));

    private TreeMap<Number, Pair<Integer, Integer>> observations;
    private int sizeSet1;
    private int sizeSet2;
    private ExactMode exactMode;

    public MannWhitneyU(ExactMode mode, boolean dither) {
        observations = new TreeMap<>();
        sizeSet1 = 0;
        sizeSet2 = 0;
        exactMode = mode;
    }
=======
    protected static Logger logger = Logger.getLogger(MannWhitneyU.class);
>>>>>>> f185a75e

    private static final class Rank implements Comparable<Rank> {
        final double value;
        float rank;
        final int series;

        private Rank(double value, float rank, int series) {
            this.value = value;
            this.rank = rank;
            this.series = series;
        }

        @Override
        public int compareTo(Rank that) {
            return (int) (this.value - that.value);
        }

        @Override
        public String toString() {
            return "Rank{" +
                    "value=" + value +
                    ", rank=" + rank +
                    ", series=" + series +
                    '}';
        }
    }

    /**
     * The results of performing a rank sum test.
     */
<<<<<<< HEAD
    public void add(Number n, USet set) {
        Pair<Integer, Integer> currValue = observations.get(n);
        if (currValue == null) {
            currValue = new Pair<>(0, 0);
            observations.put(n, currValue);
        }

        if (set == USet.SET1) {
            currValue.first += 1;
            ++sizeSet1;
        } else {
            currValue.second += 1;
            ++sizeSet2;
=======
    public static class Result {
        private final double u;
        private final double z;
        private final double p;
        private final double medianShift;

        public Result(double u, double z, double p, double medianShift) {
            this.u = u;
            this.z = z;
            this.p = p;
            this.medianShift = medianShift;
>>>>>>> f185a75e
        }

<<<<<<< HEAD
    public Pair<Double, Double> getR1R2() {
        double u1 = calculateOneSidedU(observations,MannWhitneyU.USet.SET1);
        long n1 = sizeSet1*(sizeSet1+1)/2;
        double r1 = u1 + n1;
        long n2 = sizeSet2*(sizeSet2+1)/2;
        double u2 = n1*n2-u1;
        double r2 = u2 + n2;

        return new Pair<Double,Double>(r1,r2);
    }

    /**
     * Runs the one-sided test under the hypothesis that the data in set "lessThanOther" stochastically
     * dominates the other set
     * @param lessThanOther - either Set1 or Set2
     * @return - u-based z-approximation, and p-value associated with the test (p-value is exact for small n,m)
     */
    @Requires({"lessThanOther != null"})
    @Ensures({"validateObservations(observations) || Double.isNaN(result.getFirst())","result != null", "! Double.isInfinite(result.getFirst())", "! Double.isInfinite(result.getSecond())"})
    public Pair<Double,Double> runOneSidedTest(USet lessThanOther) {
        double u = calculateOneSidedU(observations, lessThanOther);
        Map<Integer, Integer> tieStructure = getTieStructure(observations);
        int n = lessThanOther == USet.SET1 ? sizeSet1 : sizeSet2;
        int m = lessThanOther == USet.SET1 ? sizeSet2 : sizeSet1;
        if ( n == 0 || m == 0 ) {
            // test is uninformative as one or both sets have no observations
            return new Pair<Double,Double>(Double.NaN,Double.NaN);
        }

        // the null hypothesis is that {N} is stochastically less than {M}, so U has counted
        // occurrences of {M}s before {N}s. We would expect that this should be less than (n*m+1)/2 under
        // the null hypothesis, so we want to integrate from K=0 to K=U for cumulative cases. Always.
        return calculateP(n, m, u, false, tieStructure, exactMode);
=======
        public double getU() {
            return u;
        }

        public double getZ() {
            return z;
        }

        public double getP() {
            return p;
        }

        public double getMedianShift() {
            return medianShift;
        }
>>>>>>> f185a75e
    }

    /**
     * The values of U1, U2 and the transformed number of ties needed for the calculation of sigma
     * in the normal approximation.
     */
<<<<<<< HEAD
    @Ensures({"result != null", "! Double.isInfinite(result.getFirst())", "! Double.isInfinite(result.getSecond())"})
    //@Requires({"validateObservations(observations)"})
    public Pair<Double,Double> runTwoSidedTest() {
        Pair<Double,USet> uPair = calculateTwoSidedU(observations);
        double u = uPair.first;
        Map<Integer, Integer> tieStructure = getTieStructure(observations);
        int n = uPair.second == USet.SET1 ? sizeSet1 : sizeSet2;
        int m = uPair.second == USet.SET1 ? sizeSet2 : sizeSet1;
        if ( n == 0 || m == 0 ) {
            // test is uninformative as one or both sets have no observations
            return new Pair<Double,Double>(Double.NaN,Double.NaN);
        }
        return calculateP(n, m, u, true, tieStructure, exactMode);
=======
    public static class TestStatistic {
        private final double u1;
        private final double u2;
        private final double trueU;
        private final double numOfTiesTransformed;

        public TestStatistic(double u1, double u2, double numOfTiesTransformed) {
            this.u1 = u1;
            this.u2 = u2;
            this.numOfTiesTransformed = numOfTiesTransformed;
            this.trueU = Double.NaN;
        }

        public TestStatistic(double trueU, double numOfTiesTransformed) {
            this.trueU = trueU;
            this.numOfTiesTransformed = numOfTiesTransformed;
            this.u1 = Double.NaN;
            this.u2 = Double.NaN;
        }

        public double getU1() {
            return u1;
        }

        public double getU2() {
            return u2;
        }

        public double getTies() {
            return numOfTiesTransformed;
        }

        public double getTrueU() {
            return trueU;
        }
>>>>>>> f185a75e
    }

    /**
     * The ranked data in one list and a list of the number of ties.
     */
<<<<<<< HEAD
    @Requires({"m > 0","n > 0"})
    @Ensures({"result != null", "! Double.isInfinite(result.getFirst())", "! Double.isInfinite(result.getSecond())"})
    protected static Pair<Double,Double> calculateP(int n, int m, double u, boolean twoSided, Map<Integer, Integer> tieStructure, ExactMode exactMode) {
        Pair<Double,Double> zandP;
        if ( n > 8 && m > 8 ) {
            // large m and n - normal approx
            zandP = calculatePNormalApproximation(n,m,u,tieStructure, twoSided);
        } else if ( n > 5 && m > 7 ) {
            // large m, small n - sum uniform approx
            // todo -- find the appropriate regimes where this approximation is actually better enough to merit slowness
            // pval = calculatePUniformApproximation(n,m,u);
            zandP = calculatePNormalApproximation(n, m, u, tieStructure, twoSided);
        } else if ( n > 8 || m > 8 ) {
            zandP = calculatePFromTable(n, m, u, tieStructure, twoSided);
        } else {
            // small m and n - full approx
            zandP = calculatePRecursively(n,m,u,twoSided,exactMode);
=======
    public static class RankedData {
        private final Rank[] rank;
        private final ArrayList numOfTies;

        public RankedData(Rank[] rank, ArrayList numOfTies) {
            this.rank = rank;
            this.numOfTies = numOfTies;
>>>>>>> f185a75e
        }

        public Rank[] getRank() {
            return rank;
        }

<<<<<<< HEAD
    public static Pair<Double,Double> calculatePFromTable(int n, int m, double u, Map<Integer, Integer> tieStructure, boolean twoSided) {
        // todo -- actually use a table for:
        // todo      - n large, m small
        return calculatePNormalApproximation(n,m,u, tieStructure, twoSided);
=======
        public ArrayList getNumOfTies() {
            return numOfTies;
        }
>>>>>>> f185a75e
    }

    /**
     * Key for the map from Integer[] to set of all permutations of that array.
     */
<<<<<<< HEAD
    @Requires({"m > 0","n > 0"})
    @Ensures({"result != null", "! Double.isInfinite(result.getFirst())", "! Double.isInfinite(result.getSecond())"})
    public static Pair<Double,Double> calculatePNormalApproximation(int n,int m,double u, Map<Integer, Integer> tieStructure, boolean twoSided) {
        double z = getZApprox(n,m,u,tieStructure);
        if ( twoSided ) {
            return new Pair<Double,Double>(z,2.0*(z < 0 ? STANDARD_NORMAL.cdf(z) : 1.0-STANDARD_NORMAL.cdf(z)));
        } else {
            return new Pair<Double,Double>(z,STANDARD_NORMAL.cdf(z));
=======
    private static class Key {
        final Integer[] listToPermute;

        private Key(Integer[] listToPermute) {
            this.listToPermute = listToPermute;
        }

        @Override
        public boolean equals(Object o) {
            if (o == null || getClass() != o.getClass()) return false;

            Key that = (Key) o;
            return (Arrays.deepEquals(this.listToPermute, that.listToPermute));
        }

        @Override
        public int hashCode() {
            int result = 17;
            for (Integer i : listToPermute) {
                result = 31 * result + listToPermute[i];
            }
            return result;
>>>>>>> f185a75e
        }
    }

    // Constructs a normal distribution; this needs to be a standard normal in order to get a Z-score in the exact case
    private static final double NORMAL_MEAN = 0;
    private static final double NORMAL_SD = 1;
    private static final NormalDistribution NORMAL = new NormalDistribution(NORMAL_MEAN, NORMAL_SD);

    /**
     * A map of an Integer[] of the labels to the set of all possible permutations of those labels.
     */
<<<<<<< HEAD
    @Requires({"m > 0","n > 0"})
    @Ensures({"! Double.isNaN(result)", "! Double.isInfinite(result)"})
    private static double getZApprox(int n, int m, double u, Map<Integer, Integer> tieStructure) {
        double mean = ( ((long)m)*n)/2.0;

        double varAdjust = 0;
        if (tieStructure != null) {
            for (Map.Entry<Integer, Integer> tie : tieStructure.entrySet()) {
                varAdjust += tie.getValue() * (Math.pow(tie.getKey(), 3) - tie.getKey());
            }
        }

        double var = (n * m / 12.0) * (n + m + 1 - varAdjust / ((n + m) * (n + m - 1)));

        double z = ( u - mean )/Math.sqrt(var);
        return z;
    }
=======
    private static Map<Key, Set<List<Integer>>> PERMUTATIONS = new ConcurrentHashMap<Key, Set<List<Integer>>>();
>>>>>>> f185a75e

    /**
     * The minimum length for both data series in order to use a normal distribution
     * to calculate Z and p. If both series are shorter than this value then a permutation test
     * will be used.
     */
<<<<<<< HEAD
    public static double calculatePUniformApproximation(int n, int m, double u) {
        double R = u + (n*(n+1))/2;
        double a = Math.sqrt(m*(n+m+1));
        double b = (n/2.0)*(1-Math.sqrt((n+m+1)/m));
        double z = b + R/a;
        if ( z < 0 ) { return 1.0; }
        else if ( z > n ) { return 0.0; }
        else {
            if ( z > ((double) n) /2 ) {
                return 1.0-1/(Arithmetic.factorial(n))*uniformSumHelper(z, (int) Math.floor(z), n, 0);
            } else {
                return 1/(Arithmetic.factorial(n))*uniformSumHelper(z, (int) Math.floor(z), n, 0);
            }
        }
    }
=======
    private int minimumNormalN = 10;
>>>>>>> f185a75e

    /**
     * Sets the minimum number of values in each data series to use the normal distribution approximation.
     */
    public void setMinimumSeriesLengthForNormalApproximation(final int n) {
        this.minimumNormalN = n;
    }

    /**
     * A variable that indicates if the test is one sided or two sided and if it's one sided
     * which group is the dominator in the null hypothesis.
     */
<<<<<<< HEAD
    @Requires({"observed != null", "observed.size() > 0"})
    @Ensures({"result != null","result.first > 0"})
    public static Pair<Double,USet> calculateTwoSidedU(TreeMap<Number, Pair<Integer, Integer>> observed) {
        Pair<Double,Double> mwuResult = calculateMWU(observed);
        return mwuResult.second < mwuResult.first?
                new Pair<Double,USet>(mwuResult.first,USet.SET1) :
                new Pair<Double,USet>(mwuResult.second,USet.SET2);
    }

    /**
     * Calculates the U-statistic associated with the one-sided hypothesis that "dominator" stochastically dominates
     * the other U-set. Note that if S1 dominates S2, we want to count the occurrences of points in S2 coming before points in S1.
     * @param observed - the observed data points, tagged by each set
     * @param dominator - the set that is hypothesized to be stochastically dominating
     * @return the u-statistic associated with the hypothesis that dominator stochastically dominates the other set
     */
    @Requires({"observed != null","dominator != null","observed.size() > 0"})
    @Ensures({"result >= 0"})
    public static double calculateOneSidedU(TreeMap<Number, Pair<Integer, Integer>> observed, USet dominator) {
        Pair<Double,Double> mwuResult = calculateMWU(observed);
        return dominator == USet.SET1 ? mwuResult.first : mwuResult.second;
    }

    /**
     * Computes a mapping from the number of elements that are tied to the number of times that occurs in input
     * observed data. For example, assuming the observed data is 1,1,2,2,2,3,3,4,5,6,6 the tie structure
     * woudl return: 1 => 2 (4 and 5), 2 => 3 (1, 3, and 6), 3 => 1 (2)
     * @param observed - the observed data points, tagged by each set
     * @return the tie structure, as described above
     */
    public static Map<Integer, Integer> getTieStructure(TreeMap<Number, Pair<Integer, Integer>> observed) {
        Map<Integer, Integer> tieStructure = new TreeMap<>();
        for (Pair<Integer, Integer> vals : observed.values()) {
            int useKey = vals.first + vals.second;

            Integer oldVal = tieStructure.get(useKey);
            if (oldVal == null) {
                oldVal = 0;
            }

            oldVal += 1;
            tieStructure.put(useKey, oldVal);
        }

        return tieStructure;
    }

    public static Pair<Double, Double> calculateMWU(TreeMap<Number, Pair<Integer, Integer>> observed) {
        int currRank = 0;

        int numDomObs1 = 0;
        double uDom1 = 0;
        int numDomObs2 = 0;
        double uDom2 = 0;

        for (Pair<Integer, Integer> numObsAtVal : observed.values()) {
            int totalObsAtVal = numObsAtVal.first + numObsAtVal.second;
            double valRank = currRank + (totalObsAtVal + 1) / 2.0;

            numDomObs1 += numObsAtVal.first;
            uDom1 += valRank * numObsAtVal.first;
            numDomObs2 += numObsAtVal.second;
            uDom2 += valRank * numObsAtVal.second;

            currRank += numObsAtVal.first + numObsAtVal.second;
        }

        uDom1 = uDom1 - numDomObs1 * (numDomObs1 + 1) / 2.0;
        uDom2 = uDom2 - numDomObs2 * (numDomObs2 + 1) / 2.0;

        return new Pair<Double, Double>(uDom1, uDom2);
=======
    public enum TestType {
        FIRST_DOMINATES,
        SECOND_DOMINATES,
        TWO_SIDED
    }

    public RankedData calculateRank(final double[] series1, final double[] series2) {
        Arrays.sort(series1);
        Arrays.sort(series2);

        // Make a merged ranks array
        final Rank[] ranks = new Rank[series1.length + series2.length];
        {
            int i = 0, j = 0, r = 0;
            while (r < ranks.length) {
                if (i >= series1.length) {
                    ranks[r++] = new Rank(series2[j++], r, 2);
                } else if (j >= series2.length) {
                    ranks[r++] = new Rank(series1[i++], r, 1);
                } else if (series1[i] <= series2[j]) {
                    ranks[r++] = new Rank(series1[i++], r, 1);
                } else {
                    ranks[r++] = new Rank(series2[j++], r, 2);
                }
            }
        }

        ArrayList<Integer> numOfTies = new ArrayList<>();

        // Now sort out any tie bands
        for (int i = 0; i < ranks.length; ) {
            float rank = ranks[i].rank;
            int count = 1;

            for (int j = i + 1; j < ranks.length && ranks[j].value == ranks[i].value; ++j) {
                rank += ranks[j].rank;
                ++count;
            }

            if (count > 1) {
                rank /= count;
                for (int j = i; j < i + count; ++j) {
                    ranks[j].rank = rank;
                }
                numOfTies.add(count);
            }

            // Skip forward the right number of items
            i += count;
        }

        return new RankedData(ranks, numOfTies);
>>>>>>> f185a75e
    }


    /**
     * Rank both groups together and return a TestStatistic object that includes U1, U2 and number of ties for sigma
     */
<<<<<<< HEAD
    @Requires({"m > 0","n > 0","u >= 0"})
    @Ensures({"result != null","! Double.isInfinite(result.getFirst())", "! Double.isInfinite(result.getSecond())"})
    public static Pair<Double,Double> calculatePRecursively(int n, int m, double u, boolean twoSided, ExactMode mode) {
        if ( m > 8 && n > 5 ) { throw new GATKException(String.format("Please use the appropriate (normal or sum of uniform) approximation. Values n: %d, m: %d",n,m)); }
        // N.B. We have found that simply using the floor along with the usual recursion (not adjusted for ties) produces entirely reasonable results in practice
        double p = mode == ExactMode.POINT ? cpr(n,m, (long) Math.floor(u)) : cumulativeCPR(n,m, (long) Math.floor(u));
        //p *= twoSided ? 2.0 : 1.0;
        double z;
        try {

            if ( mode == ExactMode.CUMULATIVE ) {
                z = APACHE_NORMAL.inverseCumulativeProbability(p);
            } else {
                double sd = Math.sqrt((1.0+1.0/(1+n+m))*(n*m)*(1.0+n+m)/12); // biased variance empirically better fit to distribution then asymptotic variance
                //System.out.printf("SD is %f and Max is %f and prob is %f%n",sd,1.0/Math.sqrt(sd*sd*2.0*Math.PI),p);
                if ( p > 1.0/Math.sqrt(sd*sd*2.0*Math.PI) ) { // possible for p-value to be outside the range of the normal. Happens at the mean, so z is 0.
                    z = 0.0;
                } else {
                    if ( u >= n*m/2 ) {
                        z = Math.sqrt(-2.0*(Math.log(sd)+Math.log(p)+LNSQRT2PI));
                    } else {
                        z = -Math.sqrt(-2.0*(Math.log(sd)+Math.log(p)+LNSQRT2PI));
                    }
                }
=======
    public TestStatistic calculateU1andU2(final double[] series1, final double[] series2) {
        RankedData ranked = calculateRank(series1, series2);
        Rank[] ranks = ranked.getRank();
        ArrayList<Integer> numOfTies = ranked.getNumOfTies();

        //Calculate number of ties transformed for formula for Sigma to calculate Z-score
        ArrayList<Integer> transformedTies = new ArrayList<>();
        for (int count : numOfTies) {
            //If every single datapoint is tied then we want to return a p-value of .5 and
            //the formula for sigma that includes the number of ties breaks down. Setting
            //the number of ties to 0 in this case gets the desired result in the normal
            //approximation case.
            if (count != ranks.length) {
                transformedTies.add((count * count * count) - count);
>>>>>>> f185a75e
            }
        }

        double numOfTiesForSigma = 0.0;
        for (int count : transformedTies) {
            numOfTiesForSigma += count;
        }

        // Calculate R1 and R2 and U.
        float r1 = 0, r2 = 0;
        for (Rank rank : ranks) {
            if (rank.series == 1) r1 += rank.rank;
            else r2 += rank.rank;
        }

        double n1 = series1.length;
        double n2 = series2.length;
        double u1 = r1 - ((n1 * (n1 + 1)) / 2);
        double u2 = r2 - ((n2 * (n2 + 1)) / 2);

        TestStatistic result = new TestStatistic(u1, u2, numOfTiesForSigma);
        return result;
    }

    /**
     * Calculates the rank-sum test statisic U (sometimes W) from two sets of input data for a one-sided test
     * with an int indicating which group is the dominator. Returns a test statistic object with trueU and number of
     * ties for sigma.
     */
    public TestStatistic calculateOneSidedU(final double[] series1, final double[] series2, final TestType whichSeriesDominates) {
        TestStatistic stat = calculateU1andU2(series1, series2);
        TestStatistic result;
        if (whichSeriesDominates == TestType.FIRST_DOMINATES) {
            result = new TestStatistic(stat.getU1(), stat.getTies());
        } else {
            result = new TestStatistic(stat.getU2(), stat.getTies());
        }
        return result;
    }

    /**
     * Calculates the two-sided rank-sum test statisic U (sometimes W) from two sets of input data.
     * Returns a test statistic object with trueU and number of ties for sigma.
     */
    public TestStatistic calculateTwoSidedU(final double[] series1, final double[] series2) {
        TestStatistic u1AndU2 = calculateU1andU2(series1, series2);
        double u = Math.min(u1AndU2.getU1(), u1AndU2.getU2());
        TestStatistic result = new TestStatistic(u, u1AndU2.getTies());
        return result;
    }

    /**
     * Calculates the Z score (i.e. standard deviations from the mean) of the rank sum
     * test statistics given input data of lengths n1 and n2 respectively, as well as the number of ties, for normal
     * approximation only.
     */
    public double calculateZ(final double u, final int n1, final int n2, final double nties, final TestType whichSide) {
        double m = (n1 * n2) / 2d;

        //Adds a continuity correction
        double correction;
        if (whichSide == TestType.TWO_SIDED) {
            correction = (u - m) >= 0 ? .5 : -.5;
        } else {
            correction = whichSide == TestType.FIRST_DOMINATES ? -.5 : .5;
        }

        //If all the data is tied, the number of ties for sigma is set to 0. In order to get a p-value of .5 we need to
        //remove the continuity correction.
        if (nties == 0) {
            correction = 0;
        }

<<<<<<< HEAD
    private static double cumulativeCPR(int n, int m, long u ) {
        // from above:
        // the null hypothesis is that {N} is stochastically less than {M}, so U has counted
        // occurrences of {M}s before {N}s. We would expect that this should be less than (n*m+1)/2 under
        // the null hypothesis, so we want to integrate from K=0 to K=U for cumulative cases. Always.
        double p = 0.0;
        // optimization using symmetry, use the least amount of sums possible
        double uSym = ( u <= n*m/2 ) ? u : ((long)n)*m-u;
        for ( long uu = 0; uu < uSym; uu++ ) {
            p += cpr(n,m,uu);
        }
        // correct by 1.0-p if the optimization above was used (e.g. 1-right tail = left tail)
        return (u <= n*m/2) ? p : 1.0-p;
=======
        double sigma = Math.sqrt((n1 * n2 / 12d) * ((n1 + n2 + 1) - nties / ((n1 + n2) * (n1 + n2 - 1))));
        return (u - m - correction) / sigma;
>>>>>>> f185a75e
    }

    /**
     * Finds or calculates the median value of a sorted array of double.
     */
<<<<<<< HEAD
    protected TreeMap<Number, Pair<Integer, Integer>> getObservations() {
        return observations;
=======
    public double median(final double[] data) {
        final int len = data.length;
        final int mid = len / 2;
        if (data.length % 2 == 0) {
            return (data[mid] + data[mid - 1]) / 2d;
        } else {
            return data[mid];
        }
>>>>>>> f185a75e
    }


    /**
     * Constructs a new rank sum test with the given data.
     *
     * @param series1   group 1 data
     * @param series2   group 2 data
     * @param whichSide indicator of two sided test, 0 for two sided, 1 for series1 as dominator, 2 for series2 as dominator
     * @return Result including U statistic, Z score, p-value, and difference in medians.
     */
    public Result test(final double[] series1, final double[] series2, final TestType whichSide) {
        final int n1 = series1.length;
        final int n2 = series2.length;

        //If one of the groups is empty we return NaN
        if (n1 == 0 || n2 == 0) {
            return new Result(Float.NaN, Float.NaN, Float.NaN, Float.NaN);
        }

        double u;
        double nties;

        if (whichSide == TestType.TWO_SIDED) {
            TestStatistic result = calculateTwoSidedU(series1, series2);
            u = result.getTrueU();
            nties = result.getTies();
        } else {
            TestStatistic result = calculateOneSidedU(series1, series2, whichSide);
            u = result.getTrueU();
            nties = result.getTies();
        }

        double z;
        double p;

        if (n1 >= this.minimumNormalN || n2 >= this.minimumNormalN) {
            z = calculateZ(u, n1, n2, nties, whichSide);
            p = 2 * NORMAL.cumulativeProbability(NORMAL_MEAN + z * NORMAL_SD);
            if (whichSide != TestType.TWO_SIDED) {
                p = p / 2;
            }
        } else {
            // TODO -- This exact test is only implemented for the one sided test, but we currently don't call the two sided version
            if (whichSide != TestType.FIRST_DOMINATES) {
                logger.warn("An exact two-sided MannWhitneyU test was called. Only the one-sided exact test is implemented, use the approximation instead by setting minimumNormalN to 0.");
            }
            p = permutationTest(series1, series2, u);
            z = NORMAL.inverseCumulativeProbability(p);
        }

        return new Result(u, z, p, Math.abs(median(series1) - median(series2)));
    }

    private void swap(Integer[] arr, int i, int j) {
        int temp = arr[i];
        arr[i] = arr[j];
        arr[j] = temp;
    }

    /**
     * Uses a method that generates permutations in lexicographic order. (https://en.wikipedia.org/wiki/Permutation#Generation_in_lexicographic_order)
     * @param temp Sorted list of elements to be permuted.
     * @param allPermutations Empty set that will hold all possible permutations.
     */
<<<<<<< HEAD
    protected static boolean validateObservations(TreeMap<Number, Pair<Integer, Integer>> tree) {
        boolean seen1 = false;
        boolean seen2 = false;
        boolean seenInvalid = false;
        for ( Map.Entry<Number, Pair<Integer, Integer>> p : tree.entrySet()) {
            if ( ! seen1 && p.getValue().first > 0 ) {
                seen1 = true;
            }

            if ( ! seen2 && p.getValue().second > 0 ) {
                seen2 = true;
            }

            if ( Double.isNaN(p.getKey().doubleValue()) || Double.isInfinite(p.getKey().doubleValue())) {
                seenInvalid = true;
=======
    private void calculatePermutations(Integer[] temp, Set<List<Integer>> allPermutations) {
        allPermutations.add(new ArrayList<>(Arrays.asList(temp)));
        while (true) {
            int k = -1;
            for (int i = temp.length - 2; i >= 0; i--) {
                if (temp[i] < temp[i + 1]) {
                    k = i;
                    break;
                }
            }

            if (k == -1) {
                break;
            }

            int l = -1;
            for (int i = temp.length - 1; i >= k + 1; i--) {
                if (temp[k] < temp[i]) {
                    l = i;
                    break;
                }
>>>>>>> f185a75e
            }

            swap(temp, k, l);

            int end = temp.length - 1;
            for (int begin = k + 1; begin < end; begin++) {
                swap(temp, begin, end);
                end--;
            }
            allPermutations.add(new ArrayList<>(Arrays.asList(temp)));
        }
    }

    /**
     * Checks to see if the permutations have already been computed before creating them from scratch.
     * @param listToPermute List of tags in numerical order to be permuted
     * @param numOfPermutations The number of permutations this list will have (n1+n2 choose n1)
     * @return Set of all possible permutations for the given list.
     */
    Set<List<Integer>> getPermutations(final Integer[] listToPermute, int numOfPermutations) {
        Key key = new Key(listToPermute);
        Set<List<Integer>> permutations = PERMUTATIONS.get(key);
        if (permutations == null) {
            permutations = new HashSet<>(numOfPermutations);
            calculatePermutations(listToPermute, permutations);
            PERMUTATIONS.put(key, permutations);
        }
        return permutations;
    }

<<<<<<< HEAD
    public enum USet { SET1, SET2 }
    public enum ExactMode { POINT, CUMULATIVE }
=======
    /**
     * Creates histogram of test statistics from a permutation test.
     *
     * @param series1 Data from group 1
     * @param series2 Data from group 2
     * @param testStatU Test statistic U from observed data
     * @return P-value based on histogram with u calculated for every possible permutation of group tag.
     */
    public double permutationTest(final double[] series1, final double[] series2, final double testStatU) {
        final Histogram<Double> histo = new Histogram<Double>();
        final int n1 = series1.length;
        final int n2 = series2.length;

        RankedData rankedGroups = calculateRank(series1, series2);
        Rank[] ranks = rankedGroups.getRank();

        Integer[] firstPermutation = new Integer[n1 + n2];

        for (int i = 0; i < firstPermutation.length; i++) {
            if (i < n1) {
                firstPermutation[i] = 0;
            } else {
                firstPermutation[i] = 1;
            }
        }

        final int numOfPerms = (int) MathUtils.binomialCoefficient(n1 + n2, n2);
        Set<List<Integer>> allPermutations = getPermutations(firstPermutation, numOfPerms);

        double[] newSeries1 = new double[n1];
        double[] newSeries2 = new double[n2];

        //iterate over all permutations
        for (List<Integer> currPerm : allPermutations) {
            int series1End = 0;
            int series2End = 0;
            for (int i = 0; i < currPerm.size(); i++) {
                int grouping = currPerm.get(i);
                if (grouping == 0) {
                    newSeries1[series1End] = ranks[i].rank;
                    series1End++;
                } else {
                    newSeries2[series2End] = ranks[i].rank;
                    series2End++;
                }
            }
            assert (series1End == n1);
            assert (series2End == n2);

            double newU = MathUtils.sum(newSeries1) - ((n1 * (n1 + 1)) / 2.0);
            histo.increment(newU);
        }

        /**
         * In order to deal with edge cases where the observed value is also the most extreme value, we are taking half
         * of the count in the observed bin plus everything more extreme (in the FIRST_DOMINATES case the smaller bins)
         * and dividing by the total count of everything in the histogram. Just using getCumulativeDistribution() gives
         * a p-value of 1 in the most extreme case which doesn't result in a usable z-score.
         */
        double sumOfAllSmallerBins = histo.get(testStatU).getValue() / 2.0;

        for (final Histogram<Double>.Bin bin : histo.values()) {
            if (bin.getId() < testStatU) sumOfAllSmallerBins += bin.getValue();
        }

        return sumOfAllSmallerBins / histo.getCount();
    }

>>>>>>> f185a75e
}<|MERGE_RESOLUTION|>--- conflicted
+++ resolved
@@ -29,14 +29,9 @@
 import org.apache.commons.math3.distribution.NormalDistribution;
 import org.apache.log4j.Logger;
 
-<<<<<<< HEAD
-import java.io.Serializable;
-import java.util.*;
-=======
 
 import java.util.*;
 import java.util.concurrent.ConcurrentHashMap;
->>>>>>> f185a75e
 
 /**
  * Imported with changes from Picard private.
@@ -45,25 +40,7 @@
  */
 public class MannWhitneyU {
 
-<<<<<<< HEAD
-    private static Normal STANDARD_NORMAL = new Normal(0.0,1.0,null);
-    private static NormalDistribution APACHE_NORMAL = new NormalDistributionImpl(0.0,1.0,1e-2);
-    private static double LNSQRT2PI = Math.log(Math.sqrt(2.0*Math.PI));
-
-    private TreeMap<Number, Pair<Integer, Integer>> observations;
-    private int sizeSet1;
-    private int sizeSet2;
-    private ExactMode exactMode;
-
-    public MannWhitneyU(ExactMode mode, boolean dither) {
-        observations = new TreeMap<>();
-        sizeSet1 = 0;
-        sizeSet2 = 0;
-        exactMode = mode;
-    }
-=======
     protected static Logger logger = Logger.getLogger(MannWhitneyU.class);
->>>>>>> f185a75e
 
     private static final class Rank implements Comparable<Rank> {
         final double value;
@@ -94,21 +71,6 @@
     /**
      * The results of performing a rank sum test.
      */
-<<<<<<< HEAD
-    public void add(Number n, USet set) {
-        Pair<Integer, Integer> currValue = observations.get(n);
-        if (currValue == null) {
-            currValue = new Pair<>(0, 0);
-            observations.put(n, currValue);
-        }
-
-        if (set == USet.SET1) {
-            currValue.first += 1;
-            ++sizeSet1;
-        } else {
-            currValue.second += 1;
-            ++sizeSet2;
-=======
     public static class Result {
         private final double u;
         private final double z;
@@ -120,44 +82,8 @@
             this.z = z;
             this.p = p;
             this.medianShift = medianShift;
->>>>>>> f185a75e
-        }
-
-<<<<<<< HEAD
-    public Pair<Double, Double> getR1R2() {
-        double u1 = calculateOneSidedU(observations,MannWhitneyU.USet.SET1);
-        long n1 = sizeSet1*(sizeSet1+1)/2;
-        double r1 = u1 + n1;
-        long n2 = sizeSet2*(sizeSet2+1)/2;
-        double u2 = n1*n2-u1;
-        double r2 = u2 + n2;
-
-        return new Pair<Double,Double>(r1,r2);
-    }
-
-    /**
-     * Runs the one-sided test under the hypothesis that the data in set "lessThanOther" stochastically
-     * dominates the other set
-     * @param lessThanOther - either Set1 or Set2
-     * @return - u-based z-approximation, and p-value associated with the test (p-value is exact for small n,m)
-     */
-    @Requires({"lessThanOther != null"})
-    @Ensures({"validateObservations(observations) || Double.isNaN(result.getFirst())","result != null", "! Double.isInfinite(result.getFirst())", "! Double.isInfinite(result.getSecond())"})
-    public Pair<Double,Double> runOneSidedTest(USet lessThanOther) {
-        double u = calculateOneSidedU(observations, lessThanOther);
-        Map<Integer, Integer> tieStructure = getTieStructure(observations);
-        int n = lessThanOther == USet.SET1 ? sizeSet1 : sizeSet2;
-        int m = lessThanOther == USet.SET1 ? sizeSet2 : sizeSet1;
-        if ( n == 0 || m == 0 ) {
-            // test is uninformative as one or both sets have no observations
-            return new Pair<Double,Double>(Double.NaN,Double.NaN);
-        }
-
-        // the null hypothesis is that {N} is stochastically less than {M}, so U has counted
-        // occurrences of {M}s before {N}s. We would expect that this should be less than (n*m+1)/2 under
-        // the null hypothesis, so we want to integrate from K=0 to K=U for cumulative cases. Always.
-        return calculateP(n, m, u, false, tieStructure, exactMode);
-=======
+        }
+
         public double getU() {
             return u;
         }
@@ -173,28 +99,12 @@
         public double getMedianShift() {
             return medianShift;
         }
->>>>>>> f185a75e
     }
 
     /**
      * The values of U1, U2 and the transformed number of ties needed for the calculation of sigma
      * in the normal approximation.
      */
-<<<<<<< HEAD
-    @Ensures({"result != null", "! Double.isInfinite(result.getFirst())", "! Double.isInfinite(result.getSecond())"})
-    //@Requires({"validateObservations(observations)"})
-    public Pair<Double,Double> runTwoSidedTest() {
-        Pair<Double,USet> uPair = calculateTwoSidedU(observations);
-        double u = uPair.first;
-        Map<Integer, Integer> tieStructure = getTieStructure(observations);
-        int n = uPair.second == USet.SET1 ? sizeSet1 : sizeSet2;
-        int m = uPair.second == USet.SET1 ? sizeSet2 : sizeSet1;
-        if ( n == 0 || m == 0 ) {
-            // test is uninformative as one or both sets have no observations
-            return new Pair<Double,Double>(Double.NaN,Double.NaN);
-        }
-        return calculateP(n, m, u, true, tieStructure, exactMode);
-=======
     public static class TestStatistic {
         private final double u1;
         private final double u2;
@@ -230,31 +140,11 @@
         public double getTrueU() {
             return trueU;
         }
->>>>>>> f185a75e
     }
 
     /**
      * The ranked data in one list and a list of the number of ties.
      */
-<<<<<<< HEAD
-    @Requires({"m > 0","n > 0"})
-    @Ensures({"result != null", "! Double.isInfinite(result.getFirst())", "! Double.isInfinite(result.getSecond())"})
-    protected static Pair<Double,Double> calculateP(int n, int m, double u, boolean twoSided, Map<Integer, Integer> tieStructure, ExactMode exactMode) {
-        Pair<Double,Double> zandP;
-        if ( n > 8 && m > 8 ) {
-            // large m and n - normal approx
-            zandP = calculatePNormalApproximation(n,m,u,tieStructure, twoSided);
-        } else if ( n > 5 && m > 7 ) {
-            // large m, small n - sum uniform approx
-            // todo -- find the appropriate regimes where this approximation is actually better enough to merit slowness
-            // pval = calculatePUniformApproximation(n,m,u);
-            zandP = calculatePNormalApproximation(n, m, u, tieStructure, twoSided);
-        } else if ( n > 8 || m > 8 ) {
-            zandP = calculatePFromTable(n, m, u, tieStructure, twoSided);
-        } else {
-            // small m and n - full approx
-            zandP = calculatePRecursively(n,m,u,twoSided,exactMode);
-=======
     public static class RankedData {
         private final Rank[] rank;
         private final ArrayList numOfTies;
@@ -262,38 +152,20 @@
         public RankedData(Rank[] rank, ArrayList numOfTies) {
             this.rank = rank;
             this.numOfTies = numOfTies;
->>>>>>> f185a75e
         }
 
         public Rank[] getRank() {
             return rank;
         }
 
-<<<<<<< HEAD
-    public static Pair<Double,Double> calculatePFromTable(int n, int m, double u, Map<Integer, Integer> tieStructure, boolean twoSided) {
-        // todo -- actually use a table for:
-        // todo      - n large, m small
-        return calculatePNormalApproximation(n,m,u, tieStructure, twoSided);
-=======
         public ArrayList getNumOfTies() {
             return numOfTies;
         }
->>>>>>> f185a75e
     }
 
     /**
      * Key for the map from Integer[] to set of all permutations of that array.
      */
-<<<<<<< HEAD
-    @Requires({"m > 0","n > 0"})
-    @Ensures({"result != null", "! Double.isInfinite(result.getFirst())", "! Double.isInfinite(result.getSecond())"})
-    public static Pair<Double,Double> calculatePNormalApproximation(int n,int m,double u, Map<Integer, Integer> tieStructure, boolean twoSided) {
-        double z = getZApprox(n,m,u,tieStructure);
-        if ( twoSided ) {
-            return new Pair<Double,Double>(z,2.0*(z < 0 ? STANDARD_NORMAL.cdf(z) : 1.0-STANDARD_NORMAL.cdf(z)));
-        } else {
-            return new Pair<Double,Double>(z,STANDARD_NORMAL.cdf(z));
-=======
     private static class Key {
         final Integer[] listToPermute;
 
@@ -316,7 +188,6 @@
                 result = 31 * result + listToPermute[i];
             }
             return result;
->>>>>>> f185a75e
         }
     }
 
@@ -328,52 +199,14 @@
     /**
      * A map of an Integer[] of the labels to the set of all possible permutations of those labels.
      */
-<<<<<<< HEAD
-    @Requires({"m > 0","n > 0"})
-    @Ensures({"! Double.isNaN(result)", "! Double.isInfinite(result)"})
-    private static double getZApprox(int n, int m, double u, Map<Integer, Integer> tieStructure) {
-        double mean = ( ((long)m)*n)/2.0;
-
-        double varAdjust = 0;
-        if (tieStructure != null) {
-            for (Map.Entry<Integer, Integer> tie : tieStructure.entrySet()) {
-                varAdjust += tie.getValue() * (Math.pow(tie.getKey(), 3) - tie.getKey());
-            }
-        }
-
-        double var = (n * m / 12.0) * (n + m + 1 - varAdjust / ((n + m) * (n + m - 1)));
-
-        double z = ( u - mean )/Math.sqrt(var);
-        return z;
-    }
-=======
     private static Map<Key, Set<List<Integer>>> PERMUTATIONS = new ConcurrentHashMap<Key, Set<List<Integer>>>();
->>>>>>> f185a75e
 
     /**
      * The minimum length for both data series in order to use a normal distribution
      * to calculate Z and p. If both series are shorter than this value then a permutation test
      * will be used.
      */
-<<<<<<< HEAD
-    public static double calculatePUniformApproximation(int n, int m, double u) {
-        double R = u + (n*(n+1))/2;
-        double a = Math.sqrt(m*(n+m+1));
-        double b = (n/2.0)*(1-Math.sqrt((n+m+1)/m));
-        double z = b + R/a;
-        if ( z < 0 ) { return 1.0; }
-        else if ( z > n ) { return 0.0; }
-        else {
-            if ( z > ((double) n) /2 ) {
-                return 1.0-1/(Arithmetic.factorial(n))*uniformSumHelper(z, (int) Math.floor(z), n, 0);
-            } else {
-                return 1/(Arithmetic.factorial(n))*uniformSumHelper(z, (int) Math.floor(z), n, 0);
-            }
-        }
-    }
-=======
     private int minimumNormalN = 10;
->>>>>>> f185a75e
 
     /**
      * Sets the minimum number of values in each data series to use the normal distribution approximation.
@@ -386,79 +219,6 @@
      * A variable that indicates if the test is one sided or two sided and if it's one sided
      * which group is the dominator in the null hypothesis.
      */
-<<<<<<< HEAD
-    @Requires({"observed != null", "observed.size() > 0"})
-    @Ensures({"result != null","result.first > 0"})
-    public static Pair<Double,USet> calculateTwoSidedU(TreeMap<Number, Pair<Integer, Integer>> observed) {
-        Pair<Double,Double> mwuResult = calculateMWU(observed);
-        return mwuResult.second < mwuResult.first?
-                new Pair<Double,USet>(mwuResult.first,USet.SET1) :
-                new Pair<Double,USet>(mwuResult.second,USet.SET2);
-    }
-
-    /**
-     * Calculates the U-statistic associated with the one-sided hypothesis that "dominator" stochastically dominates
-     * the other U-set. Note that if S1 dominates S2, we want to count the occurrences of points in S2 coming before points in S1.
-     * @param observed - the observed data points, tagged by each set
-     * @param dominator - the set that is hypothesized to be stochastically dominating
-     * @return the u-statistic associated with the hypothesis that dominator stochastically dominates the other set
-     */
-    @Requires({"observed != null","dominator != null","observed.size() > 0"})
-    @Ensures({"result >= 0"})
-    public static double calculateOneSidedU(TreeMap<Number, Pair<Integer, Integer>> observed, USet dominator) {
-        Pair<Double,Double> mwuResult = calculateMWU(observed);
-        return dominator == USet.SET1 ? mwuResult.first : mwuResult.second;
-    }
-
-    /**
-     * Computes a mapping from the number of elements that are tied to the number of times that occurs in input
-     * observed data. For example, assuming the observed data is 1,1,2,2,2,3,3,4,5,6,6 the tie structure
-     * woudl return: 1 => 2 (4 and 5), 2 => 3 (1, 3, and 6), 3 => 1 (2)
-     * @param observed - the observed data points, tagged by each set
-     * @return the tie structure, as described above
-     */
-    public static Map<Integer, Integer> getTieStructure(TreeMap<Number, Pair<Integer, Integer>> observed) {
-        Map<Integer, Integer> tieStructure = new TreeMap<>();
-        for (Pair<Integer, Integer> vals : observed.values()) {
-            int useKey = vals.first + vals.second;
-
-            Integer oldVal = tieStructure.get(useKey);
-            if (oldVal == null) {
-                oldVal = 0;
-            }
-
-            oldVal += 1;
-            tieStructure.put(useKey, oldVal);
-        }
-
-        return tieStructure;
-    }
-
-    public static Pair<Double, Double> calculateMWU(TreeMap<Number, Pair<Integer, Integer>> observed) {
-        int currRank = 0;
-
-        int numDomObs1 = 0;
-        double uDom1 = 0;
-        int numDomObs2 = 0;
-        double uDom2 = 0;
-
-        for (Pair<Integer, Integer> numObsAtVal : observed.values()) {
-            int totalObsAtVal = numObsAtVal.first + numObsAtVal.second;
-            double valRank = currRank + (totalObsAtVal + 1) / 2.0;
-
-            numDomObs1 += numObsAtVal.first;
-            uDom1 += valRank * numObsAtVal.first;
-            numDomObs2 += numObsAtVal.second;
-            uDom2 += valRank * numObsAtVal.second;
-
-            currRank += numObsAtVal.first + numObsAtVal.second;
-        }
-
-        uDom1 = uDom1 - numDomObs1 * (numDomObs1 + 1) / 2.0;
-        uDom2 = uDom2 - numDomObs2 * (numDomObs2 + 1) / 2.0;
-
-        return new Pair<Double, Double>(uDom1, uDom2);
-=======
     public enum TestType {
         FIRST_DOMINATES,
         SECOND_DOMINATES,
@@ -511,39 +271,11 @@
         }
 
         return new RankedData(ranks, numOfTies);
->>>>>>> f185a75e
-    }
-
+    }
 
     /**
      * Rank both groups together and return a TestStatistic object that includes U1, U2 and number of ties for sigma
      */
-<<<<<<< HEAD
-    @Requires({"m > 0","n > 0","u >= 0"})
-    @Ensures({"result != null","! Double.isInfinite(result.getFirst())", "! Double.isInfinite(result.getSecond())"})
-    public static Pair<Double,Double> calculatePRecursively(int n, int m, double u, boolean twoSided, ExactMode mode) {
-        if ( m > 8 && n > 5 ) { throw new GATKException(String.format("Please use the appropriate (normal or sum of uniform) approximation. Values n: %d, m: %d",n,m)); }
-        // N.B. We have found that simply using the floor along with the usual recursion (not adjusted for ties) produces entirely reasonable results in practice
-        double p = mode == ExactMode.POINT ? cpr(n,m, (long) Math.floor(u)) : cumulativeCPR(n,m, (long) Math.floor(u));
-        //p *= twoSided ? 2.0 : 1.0;
-        double z;
-        try {
-
-            if ( mode == ExactMode.CUMULATIVE ) {
-                z = APACHE_NORMAL.inverseCumulativeProbability(p);
-            } else {
-                double sd = Math.sqrt((1.0+1.0/(1+n+m))*(n*m)*(1.0+n+m)/12); // biased variance empirically better fit to distribution then asymptotic variance
-                //System.out.printf("SD is %f and Max is %f and prob is %f%n",sd,1.0/Math.sqrt(sd*sd*2.0*Math.PI),p);
-                if ( p > 1.0/Math.sqrt(sd*sd*2.0*Math.PI) ) { // possible for p-value to be outside the range of the normal. Happens at the mean, so z is 0.
-                    z = 0.0;
-                } else {
-                    if ( u >= n*m/2 ) {
-                        z = Math.sqrt(-2.0*(Math.log(sd)+Math.log(p)+LNSQRT2PI));
-                    } else {
-                        z = -Math.sqrt(-2.0*(Math.log(sd)+Math.log(p)+LNSQRT2PI));
-                    }
-                }
-=======
     public TestStatistic calculateU1andU2(final double[] series1, final double[] series2) {
         RankedData ranked = calculateRank(series1, series2);
         Rank[] ranks = ranked.getRank();
@@ -558,7 +290,6 @@
             //approximation case.
             if (count != ranks.length) {
                 transformedTies.add((count * count * count) - count);
->>>>>>> f185a75e
             }
         }
 
@@ -632,33 +363,13 @@
             correction = 0;
         }
 
-<<<<<<< HEAD
-    private static double cumulativeCPR(int n, int m, long u ) {
-        // from above:
-        // the null hypothesis is that {N} is stochastically less than {M}, so U has counted
-        // occurrences of {M}s before {N}s. We would expect that this should be less than (n*m+1)/2 under
-        // the null hypothesis, so we want to integrate from K=0 to K=U for cumulative cases. Always.
-        double p = 0.0;
-        // optimization using symmetry, use the least amount of sums possible
-        double uSym = ( u <= n*m/2 ) ? u : ((long)n)*m-u;
-        for ( long uu = 0; uu < uSym; uu++ ) {
-            p += cpr(n,m,uu);
-        }
-        // correct by 1.0-p if the optimization above was used (e.g. 1-right tail = left tail)
-        return (u <= n*m/2) ? p : 1.0-p;
-=======
         double sigma = Math.sqrt((n1 * n2 / 12d) * ((n1 + n2 + 1) - nties / ((n1 + n2) * (n1 + n2 - 1))));
         return (u - m - correction) / sigma;
->>>>>>> f185a75e
     }
 
     /**
      * Finds or calculates the median value of a sorted array of double.
      */
-<<<<<<< HEAD
-    protected TreeMap<Number, Pair<Integer, Integer>> getObservations() {
-        return observations;
-=======
     public double median(final double[] data) {
         final int len = data.length;
         final int mid = len / 2;
@@ -667,7 +378,6 @@
         } else {
             return data[mid];
         }
->>>>>>> f185a75e
     }
 
 
@@ -733,23 +443,6 @@
      * @param temp Sorted list of elements to be permuted.
      * @param allPermutations Empty set that will hold all possible permutations.
      */
-<<<<<<< HEAD
-    protected static boolean validateObservations(TreeMap<Number, Pair<Integer, Integer>> tree) {
-        boolean seen1 = false;
-        boolean seen2 = false;
-        boolean seenInvalid = false;
-        for ( Map.Entry<Number, Pair<Integer, Integer>> p : tree.entrySet()) {
-            if ( ! seen1 && p.getValue().first > 0 ) {
-                seen1 = true;
-            }
-
-            if ( ! seen2 && p.getValue().second > 0 ) {
-                seen2 = true;
-            }
-
-            if ( Double.isNaN(p.getKey().doubleValue()) || Double.isInfinite(p.getKey().doubleValue())) {
-                seenInvalid = true;
-=======
     private void calculatePermutations(Integer[] temp, Set<List<Integer>> allPermutations) {
         allPermutations.add(new ArrayList<>(Arrays.asList(temp)));
         while (true) {
@@ -771,7 +464,6 @@
                     l = i;
                     break;
                 }
->>>>>>> f185a75e
             }
 
             swap(temp, k, l);
@@ -802,10 +494,6 @@
         return permutations;
     }
 
-<<<<<<< HEAD
-    public enum USet { SET1, SET2 }
-    public enum ExactMode { POINT, CUMULATIVE }
-=======
     /**
      * Creates histogram of test statistics from a permutation test.
      *
@@ -874,5 +562,4 @@
         return sumOfAllSmallerBins / histo.getCount();
     }
 
->>>>>>> f185a75e
 }