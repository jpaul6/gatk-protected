--- conflicted
+++ resolved
@@ -30,11 +30,7 @@
 import org.testng.annotations.Test;
 import org.testng.Assert;
 
-<<<<<<< HEAD
-import java.util.Map;
-=======
 import java.util.Arrays;
->>>>>>> f185a75e
 
 /**
  * Created by IntelliJ IDEA.
@@ -49,69 +45,6 @@
     @BeforeClass
     public void init() { }
 
-<<<<<<< HEAD
-    @Test
-    private void testMWU() {
-        logger.warn("Testing MWU");
-        MannWhitneyU mwu = new MannWhitneyU();
-        mwu.add(0, MannWhitneyU.USet.SET1);
-        mwu.add(1,MannWhitneyU.USet.SET2);
-        mwu.add(2,MannWhitneyU.USet.SET2);
-        mwu.add(3,MannWhitneyU.USet.SET2);
-        mwu.add(4,MannWhitneyU.USet.SET2);
-        mwu.add(5,MannWhitneyU.USet.SET2);
-        mwu.add(6,MannWhitneyU.USet.SET1);
-        mwu.add(7,MannWhitneyU.USet.SET1);
-        mwu.add(8,MannWhitneyU.USet.SET1);
-        mwu.add(9,MannWhitneyU.USet.SET1);
-        mwu.add(10,MannWhitneyU.USet.SET1);
-        mwu.add(11,MannWhitneyU.USet.SET2);
-        Assert.assertEquals(MannWhitneyU.calculateOneSidedU(mwu.getObservations(), MannWhitneyU.USet.SET1),25D);
-        Assert.assertEquals(MannWhitneyU.calculateOneSidedU(mwu.getObservations(),MannWhitneyU.USet.SET2),11D);
-
-        MannWhitneyU mwu2 = new MannWhitneyU();
-        MannWhitneyU mwuNoDither = new MannWhitneyU(false);
-        for ( int dp : new int[]{2,4,5,6,8} ) {
-            mwu2.add(dp,MannWhitneyU.USet.SET1);
-            mwuNoDither.add(dp,MannWhitneyU.USet.SET1);
-        }
-
-        for ( int dp : new int[]{1,3,7,9,10,11,12,13} ) {
-            mwu2.add(dp,MannWhitneyU.USet.SET2);
-            mwuNoDither.add(dp,MannWhitneyU.USet.SET2);
-        }
-
-        MannWhitneyU.ExactMode pm = MannWhitneyU.ExactMode.POINT;
-        MannWhitneyU.ExactMode cm = MannWhitneyU.ExactMode.CUMULATIVE;
-
-        // tests using the hypothesis that set 2 dominates set 1 (U value = 10)
-        Assert.assertEquals(MannWhitneyU.calculateOneSidedU(mwu2.getObservations(),MannWhitneyU.USet.SET1),10D);
-        Assert.assertEquals(MannWhitneyU.calculateOneSidedU(mwu2.getObservations(),MannWhitneyU.USet.SET2),30D);
-        Assert.assertEquals(MannWhitneyU.calculateOneSidedU(mwuNoDither.getObservations(),MannWhitneyU.USet.SET1),10D);
-        Assert.assertEquals(MannWhitneyU.calculateOneSidedU(mwuNoDither.getObservations(),MannWhitneyU.USet.SET2),30D);
-
-        Pair<Integer,Integer> sizes = mwu2.getSetSizes();
-        Map<Integer, Integer> tieStructure = MannWhitneyU.getTieStructure(mwu2.getObservations());
-
-        Assert.assertEquals(MannWhitneyU.calculatePUniformApproximation(sizes.first,sizes.second,10L),0.4180519701814064,1e-14);
-        Assert.assertEquals(MannWhitneyU.calculatePRecursively(sizes.first,sizes.second,10L,false,pm).second,0.021756021756021756,1e-14);
-        Assert.assertEquals(MannWhitneyU.calculatePNormalApproximation(sizes.first,sizes.second,10L,tieStructure,false).second,0.07161745376233492,1e-14);
-        logger.warn("Testing two-sided");
-        Assert.assertEquals((double)mwu2.runTwoSidedTest().second,2*0.021756021756021756,1e-8);
-
-        // tests using the hypothesis that set 1 dominates set 2 (U value = 30) -- empirical should be identical, normall approx close, uniform way off
-        Assert.assertEquals(MannWhitneyU.calculatePNormalApproximation(sizes.second,sizes.first,30L,tieStructure,true).second,2.0*0.07161745376233,1e-14);
-        Assert.assertEquals(MannWhitneyU.calculatePUniformApproximation(sizes.second,sizes.first,30L),0.0023473625009559074,1e-14);
-        Assert.assertEquals(MannWhitneyU.calculatePRecursively(sizes.second,sizes.first,30L,false,pm).second,0.021756021756021756,1e-14); // note -- exactly same value as above
-        Assert.assertEquals(MannWhitneyU.calculatePRecursively(sizes.second,sizes.first,29L,false,cm).second,1.0-0.08547008547008,1e-14); // r does a correction, subtracting 1 from U
-        Assert.assertEquals(MannWhitneyU.calculatePRecursively(sizes.second,sizes.first,11L,false,cm).second,0.08547008547008,1e-14); // r does a correction, subtracting 1 from U
-        Assert.assertEquals(MannWhitneyU.calculatePRecursively(sizes.second,sizes.first,11L,false,cm).first,-1.36918910442,1e-2); // apache inversion set to be good only to 1e-2
-        Assert.assertEquals(MannWhitneyU.calculatePRecursively(sizes.second,sizes.first,29L,false,cm).first,1.36918910442,1e-2); // apache inversion set to be good only to 1e-2
-        Assert.assertEquals(MannWhitneyU.calculatePRecursively(sizes.second,sizes.first,29L,false,pm).first,1.2558754796642067,1e-8); // PDF should be similar
-        Assert.assertEquals(MannWhitneyU.calculatePRecursively(sizes.second,sizes.first,11L,false,pm).first,-1.2558754796642067,1e-8); // PDF should be similar
-        Assert.assertEquals(MannWhitneyU.calculatePRecursively(4,5,10L,false,pm).second,0.0952381,1e-5);
-        Assert.assertEquals(MannWhitneyU.calculatePRecursively(4,5,10L,false,pm).first,0.0,1e-14);
-=======
     private static final MannWhitneyU rst = new MannWhitneyU();
 
     @DataProvider(name="rankSumTestData")
@@ -166,7 +99,6 @@
                         new double[] {22,23,27,16,20,20,20,20,21}, 0.388204},
         };
     }
->>>>>>> f185a75e
 
     @Test(dataProvider = "oneSidedPTestData")
     public void testOnesidedP(String name, double[] series1, double[] series2, double P) {
@@ -180,43 +112,6 @@
         Assert.assertEquals(test.getP(), P, DELTA_PRECISION, name);
     }
 
-<<<<<<< HEAD
-        MannWhitneyU mwu3 = new MannWhitneyU();
-        for ( int dp : new int[]{0,2,4} ) {
-            mwu3.add(dp,MannWhitneyU.USet.SET1);
-        }
-        for ( int dp : new int[]{1,5,6,7,9,10,11,12,13,14,15,16,17,18,19,20,21,22,23,24,25,26,27,28,29,30,31,32,33,34} ) {
-            mwu3.add(dp,MannWhitneyU.USet.SET2);
-        }
-        double u = MannWhitneyU.calculateOneSidedU(mwu3.getObservations(),MannWhitneyU.USet.SET1);
-        //logger.warn(String.format("U is: %d",u));
-        Pair<Integer,Integer> nums = mwu3.getSetSizes();
-        Map<Integer, Integer> tieStructure3 = MannWhitneyU.getTieStructure(mwu3.getObservations());
-        //logger.warn(String.format("Corrected p is: %.4e",MannWhitneyU.calculatePRecursivelyDoNotCheckValuesEvenThoughItIsSlow(nums.first,nums.second,u)));
-        //logger.warn(String.format("Counted sequences: %d",MannWhitneyU.countSequences(nums.first, nums.second, u)));
-        //logger.warn(String.format("Possible sequences: %d", (long) Arithmetic.binomial(nums.first+nums.second,nums.first)));
-        //logger.warn(String.format("Ratio: %.4e",MannWhitneyU.countSequences(nums.first,nums.second,u)/Arithmetic.binomial(nums.first+nums.second,nums.first)));
-        Assert.assertEquals(MannWhitneyU.calculatePRecursivelyDoNotCheckValuesEvenThoughItIsSlow(nums.first, nums.second, (long) Math.floor(u)), 3.665689149560116E-4, 1e-14);
-        Assert.assertEquals(MannWhitneyU.calculatePNormalApproximation(nums.first,nums.second,u,tieStructure3,false).second,0.0035431156506328665,1e-14);
-        Assert.assertEquals(MannWhitneyU.calculatePUniformApproximation(nums.first,nums.second,u),0.0026195003025784036,1e-14);
-
-        logger.warn("Ties");
-        MannWhitneyU mwu4 = new MannWhitneyU();
-        for ( int dp : new int[]{10,10,10,15,15,20,20,20,25,30,40,45,50,60} ) {
-            mwu4.add(dp,MannWhitneyU.USet.SET1);
-        }
-        for ( int dp : new int[]{10,15,20,20,20,25,25,25,30,30,30,30,45,45,45,45,45,45} ) {
-            mwu4.add(dp,MannWhitneyU.USet.SET2);
-        }
-        Pair<Double, MannWhitneyU.USet> uRes = MannWhitneyU.calculateTwoSidedU(mwu4.getObservations());
-        Map<Integer, Integer> tieStructure4 = MannWhitneyU.getTieStructure(mwu4.getObservations());
-        Pair<Integer,Integer> nums4 = mwu4.getSetSizes();
-
-        Assert.assertEquals(MannWhitneyU.calculatePNormalApproximation(nums4.first,nums4.second,uRes.first,tieStructure4,true).second,0.22563858559245098,1e-14);
-        Assert.assertEquals(MannWhitneyU.calculatePNormalApproximation(nums4.first,nums4.second,uRes.first,null,true).second,0.2314679393341259,1e-14);
-        Assert.assertEquals(uRes.first, 157.5);
-        Assert.assertEquals(uRes.second, MannWhitneyU.USet.SET2);
-=======
     @DataProvider(name="oneSidedZTestData")
     public Object[][] oneSidedZDataProvider() {
         return new Object[][] {
@@ -243,6 +138,5 @@
         System.out.println("       Z: " + test.getZ());
         System.out.println("1-side p: " + test.getP());
         Assert.assertEquals(test.getZ(), Z, DELTA_PRECISION, name);
->>>>>>> f185a75e
     }
 }