package org.broadinstitute.sting.gatk.walkers.genotyper;

import org.broadinstitute.sting.WalkerTest;
import org.broadinstitute.sting.gatk.GenomeAnalysisEngine;
import org.broadinstitute.sting.utils.exceptions.UserException;
import org.testng.annotations.Test;

import java.util.Arrays;
import java.util.HashMap;
import java.util.Map;

// ********************************************************************************** //
// Note that this class also serves as an integration test for the VariantAnnotator!  //
// ********************************************************************************** //

public class UnifiedGenotyperIntegrationTest extends WalkerTest {

    private final static String baseCommand = "-T UnifiedGenotyper -R " + b36KGReference + " -NO_HEADER -glm BOTH --dbsnp " + b36dbSNP129;
    private final static String baseCommandIndels = "-T UnifiedGenotyper -R " + b36KGReference + " -NO_HEADER -glm INDEL -mbq 20 --dbsnp " + b36dbSNP129;
    private final static String baseCommandIndelsb37 = "-T UnifiedGenotyper -R " + b37KGReference + " -NO_HEADER -glm INDEL -mbq 20 --dbsnp " + b37dbSNP132;

    // --------------------------------------------------------------------------------------------------------------
    //
    // testing normal calling
    //
    // --------------------------------------------------------------------------------------------------------------
    @Test
    public void testMultiSamplePilot1() {
        WalkerTest.WalkerTestSpec spec = new WalkerTest.WalkerTestSpec(
                baseCommand + " -I " + validationDataLocation + "low_coverage_CEU.chr1.10k-11k.bam -o %s -L 1:10,022,000-10,025,000", 1,
                Arrays.asList("d61c7055bd09024abb8902bde6bd3960"));
        executeTest("test MultiSample Pilot1", spec);
    }

    @Test
    public void testWithAllelesPassedIn1() {
        WalkerTest.WalkerTestSpec spec1 = new WalkerTest.WalkerTestSpec(
                baseCommand + " --genotyping_mode GENOTYPE_GIVEN_ALLELES -alleles " + validationDataLocation + "allelesForUG.vcf -I " + validationDataLocation + "pilot2_daughters.chr20.10k-11k.bam -o %s -L 20:10,000,000-10,025,000", 1,
                Arrays.asList("ea5b5dcea3a6eef7ec60070b551c994e"));
        executeTest("test MultiSample Pilot2 with alleles passed in", spec1);
    }

    @Test
    public void testWithAllelesPassedIn2() {
        WalkerTest.WalkerTestSpec spec2 = new WalkerTest.WalkerTestSpec(
                baseCommand + " --output_mode EMIT_ALL_SITES --genotyping_mode GENOTYPE_GIVEN_ALLELES -alleles " + validationDataLocation + "allelesForUG.vcf -I " + validationDataLocation + "pilot2_daughters.chr20.10k-11k.bam -o %s -L 20:10,000,000-10,025,000", 1,
                Arrays.asList("43e7a17d95b1a0cf72e669657794d802"));
        executeTest("test MultiSample Pilot2 with alleles passed in and emitting all sites", spec2);
    }

    @Test
    public void testSingleSamplePilot2() {
        WalkerTest.WalkerTestSpec spec = new WalkerTest.WalkerTestSpec(
                baseCommand + " -I " + validationDataLocation + "NA12878.1kg.p2.chr1_10mb_11_mb.SLX.bam -o %s -L 1:10,000,000-10,100,000", 1,
                Arrays.asList("ae29b9c9aacce8046dc780430540cd62"));
        executeTest("test SingleSample Pilot2", spec);
    }

    // --------------------------------------------------------------------------------------------------------------
    //
    // testing compressed output
    //
    // --------------------------------------------------------------------------------------------------------------

    private final static String COMPRESSED_OUTPUT_MD5 = "fda341de80b3f6fd42a83352b18b1d65";

    @Test
    public void testCompressedOutput() {
        WalkerTest.WalkerTestSpec spec = new WalkerTest.WalkerTestSpec(
                baseCommand + " -I " + validationDataLocation + "NA12878.1kg.p2.chr1_10mb_11_mb.SLX.bam -o %s -L 1:10,000,000-10,100,000", 1,
                Arrays.asList("gz"), Arrays.asList(COMPRESSED_OUTPUT_MD5));
        executeTest("test compressed output", spec);
    }

    // --------------------------------------------------------------------------------------------------------------
    //
    // testing parallelization
    //
    // --------------------------------------------------------------------------------------------------------------

    @Test
    public void testParallelization() {

        // Note that we need to turn off any randomization for this to work, so no downsampling and no annotations

        String md5 = "32a34362dff51d8b73a3335048516d82";

        WalkerTest.WalkerTestSpec spec1 = new WalkerTest.WalkerTestSpec(
                baseCommand + " -dt NONE -G none -I " + validationDataLocation + "NA12878.1kg.p2.chr1_10mb_11_mb.SLX.bam -o %s -L 1:10,000,000-10,075,000", 1,
                Arrays.asList(md5));
        executeTest("test parallelization (single thread)", spec1);

        GenomeAnalysisEngine.resetRandomGenerator();

        WalkerTest.WalkerTestSpec spec2 = new WalkerTest.WalkerTestSpec(
                baseCommand + " -dt NONE -G none -I " + validationDataLocation + "NA12878.1kg.p2.chr1_10mb_11_mb.SLX.bam -o %s -L 1:10,000,000-10,075,000 -nt 2", 1,
                Arrays.asList(md5));
        executeTest("test parallelization (2 threads)", spec2);

        GenomeAnalysisEngine.resetRandomGenerator();

        WalkerTest.WalkerTestSpec spec3 = new WalkerTest.WalkerTestSpec(
                baseCommand + " -dt NONE -G none -I " + validationDataLocation + "NA12878.1kg.p2.chr1_10mb_11_mb.SLX.bam -o %s -L 1:10,000,000-10,075,000 -nt 4", 1,
                Arrays.asList(md5));
        executeTest("test parallelization (4 threads)", spec3);
    }

    // --------------------------------------------------------------------------------------------------------------
    //
    // testing parameters
    //
    // --------------------------------------------------------------------------------------------------------------

    @Test
    public void testCallingParameters() {
        HashMap<String, String> e = new HashMap<String, String>();
        e.put( "--min_base_quality_score 26", "7acb1a5aee5fdadb0cc0ea07a212efc6" );
        e.put( "--computeSLOD", "6172d2f3d370132f4c57a26aa94c256e" );

        for ( Map.Entry<String, String> entry : e.entrySet() ) {
            WalkerTest.WalkerTestSpec spec = new WalkerTest.WalkerTestSpec(
                    baseCommand + " -I " + validationDataLocation + "NA12878.1kg.p2.chr1_10mb_11_mb.SLX.bam -o %s -L 1:10,000,000-10,010,000 " + entry.getKey(), 1,
                    Arrays.asList(entry.getValue()));
            executeTest(String.format("test calling parameter[%s]", entry.getKey()), spec);
        }
    }

    @Test
    public void testOutputParameter() {
        HashMap<String, String> e = new HashMap<String, String>();
        e.put( "-sites_only", "44f3b5b40e6ad44486cddfdb7e0bfcd8" );
        e.put( "--output_mode EMIT_ALL_CONFIDENT_SITES", "553f6b4cbf380885bec9dd634cf68742" );
        e.put( "--output_mode EMIT_ALL_SITES", "6d8624e45ad9dae5803ac705b39e4ffa" );

        for ( Map.Entry<String, String> entry : e.entrySet() ) {
            WalkerTest.WalkerTestSpec spec = new WalkerTest.WalkerTestSpec(
                    baseCommand + " -I " + validationDataLocation + "NA12878.1kg.p2.chr1_10mb_11_mb.SLX.bam -o %s -L 1:10,000,000-10,010,000 " + entry.getKey(), 1,
                    Arrays.asList(entry.getValue()));
            executeTest(String.format("testParameter[%s]", entry.getKey()), spec);
        }
    }

    @Test
    public void testConfidence() {
        WalkerTest.WalkerTestSpec spec1 = new WalkerTest.WalkerTestSpec(
                baseCommand + " -I " + validationDataLocation + "NA12878.1kg.p2.chr1_10mb_11_mb.SLX.bam -o %s -L 1:10,000,000-10,010,000 -stand_call_conf 10 ", 1,
                Arrays.asList("902327e8a45fe585c8dfd1a7c4fcf60f"));
        executeTest("test confidence 1", spec1);
    }

    @Test
    public void testConfidence2() {
        WalkerTest.WalkerTestSpec spec2 = new WalkerTest.WalkerTestSpec(
                baseCommand + " -I " + validationDataLocation + "NA12878.1kg.p2.chr1_10mb_11_mb.SLX.bam -o %s -L 1:10,000,000-10,010,000 -stand_emit_conf 10 ", 1,
                Arrays.asList("2343ac8113791f4e79643b333b34afc8"));
        executeTest("test confidence 2", spec2);
    }

    // --------------------------------------------------------------------------------------------------------------
    //
    // testing heterozygosity
    //
    // --------------------------------------------------------------------------------------------------------------
    @Test
    public void testHeterozyosity() {
        HashMap<Double, String> e = new HashMap<Double, String>();
        e.put( 0.01, "2cb2544739e01f6c08fd820112914317" );
        e.put( 1.0 / 1850, "730b2b83a4b1f6d46fc3b5cd7d90756c" );

        for ( Map.Entry<Double, String> entry : e.entrySet() ) {
            WalkerTest.WalkerTestSpec spec = new WalkerTest.WalkerTestSpec(
                    baseCommand + " -I " + validationDataLocation + "NA12878.1kg.p2.chr1_10mb_11_mb.SLX.bam -o %s -L 1:10,000,000-10,100,000 --heterozygosity " + entry.getKey(), 1,
                    Arrays.asList(entry.getValue()));
            executeTest(String.format("test heterozyosity[%s]", entry.getKey()), spec);
        }
    }


    // --------------------------------------------------------------------------------------------------------------
    //
    // testing calls with SLX, 454, and SOLID data
    //
    // --------------------------------------------------------------------------------------------------------------
    @Test
    public void testMultiTechnologies() {
        WalkerTest.WalkerTestSpec spec = new WalkerTest.WalkerTestSpec(
                baseCommand +
                        " -I " + validationDataLocation + "NA12878.1kg.p2.chr1_10mb_11_mb.allTechs.bam" +
                        " -o %s" +
                        " -L 1:10,000,000-10,100,000",
                1,
                Arrays.asList("2b2729414ae855d390e7940956745bce"));

        executeTest(String.format("test multiple technologies"), spec);
    }

    // --------------------------------------------------------------------------------------------------------------
    //
    // testing calls with BAQ
    //
    // --------------------------------------------------------------------------------------------------------------
    @Test
    public void testCallingWithBAQ() {
        WalkerTest.WalkerTestSpec spec = new WalkerTest.WalkerTestSpec(
                baseCommand +
                        " -I " + validationDataLocation + "NA12878.1kg.p2.chr1_10mb_11_mb.allTechs.bam" +
                        " -o %s" +
                        " -L 1:10,000,000-10,100,000" +
                        " -baq CALCULATE_AS_NECESSARY",
                1,
                Arrays.asList("95c6120efb92e5a325a5cec7d77c2dab"));

        executeTest(String.format("test calling with BAQ"), spec);
    }

    // --------------------------------------------------------------------------------------------------------------
    //
    // testing indel caller
    //
    // --------------------------------------------------------------------------------------------------------------
    // Basic indel testing with SLX data
    @Test
    public void testSimpleIndels() {
        WalkerTest.WalkerTestSpec spec = new WalkerTest.WalkerTestSpec(
                baseCommandIndels +
                        " -I " + validationDataLocation + "NA12878.1kg.p2.chr1_10mb_11_mb.SLX.bam" +
                        " -o %s" +
                        " -L 1:10,000,000-10,500,000",
                1,
                Arrays.asList("b11df6587e4e16cb819d76a900446946"));

        executeTest(String.format("test indel caller in SLX"), spec);
    }

    // Basic indel testing with SLX data
    @Test
    public void testIndelsWithLowMinAlleleCnt() {
        WalkerTest.WalkerTestSpec spec = new WalkerTest.WalkerTestSpec(
                baseCommandIndels +
                        " -I " + validationDataLocation + "NA12878.1kg.p2.chr1_10mb_11_mb.SLX.bam" +
                        " -o %s" +
                        " -minIndelCnt 1" +
                        " -L 1:10,000,000-10,100,000",
                1,
                Arrays.asList("2ad52c2e75b3ffbfd8f03237c444e8e6"));

        executeTest(String.format("test indel caller in SLX with low min allele count"), spec);
    }

    @Test
    public void testMultiTechnologyIndels() {
         WalkerTest.WalkerTestSpec spec = new WalkerTest.WalkerTestSpec(
                 baseCommandIndels +
                         " -I " + validationDataLocation + "NA12878.1kg.p2.chr1_10mb_11_mb.allTechs.bam" +
                         " -o %s" +
                         " -L 1:10,000,000-10,500,000",
                 1,
                 Arrays.asList("59068bc8888ad5f08790946066d76602"));

         executeTest(String.format("test indel calling, multiple technologies"), spec);
     }

    @Test
    public void testWithIndelAllelesPassedIn1() {
        WalkerTest.WalkerTestSpec spec1 = new WalkerTest.WalkerTestSpec(
                baseCommandIndels + " --genotyping_mode GENOTYPE_GIVEN_ALLELES -alleles " + validationDataLocation + "indelAllelesForUG.vcf -I " + validationDataLocation +
                        "pilot2_daughters.chr20.10k-11k.bam -o %s -L 20:10,000,000-10,100,000", 1,
                Arrays.asList("c60a44ba94a80a0cb1fba8b6f90a13cd"));
        executeTest("test MultiSample Pilot2 indels with alleles passed in", spec1);
    }

    @Test
    public void testWithIndelAllelesPassedIn2() {
        WalkerTest.WalkerTestSpec spec2 = new WalkerTest.WalkerTestSpec(
                baseCommandIndels + " --output_mode EMIT_ALL_SITES --genotyping_mode GENOTYPE_GIVEN_ALLELES -alleles "
                        + validationDataLocation + "indelAllelesForUG.vcf -I " + validationDataLocation +
                        "pilot2_daughters.chr20.10k-11k.bam -o %s -L 20:10,000,000-10,100,000", 1,
                Arrays.asList("36ce53ae4319718ad9c8ae391deebc8c"));
        executeTest("test MultiSample Pilot2 indels with alleles passed in and emitting all sites", spec2);
    }

    @Test
    public void testWithIndelAllelesPassedIn3() {

        WalkerTest.WalkerTestSpec spec3 = new WalkerTest.WalkerTestSpec(
                baseCommandIndels + " --genotyping_mode GENOTYPE_GIVEN_ALLELES -alleles " + validationDataLocation + "ALL.wgs.union_v2.20101123.indels.sites.vcf -I " + validationDataLocation +
                        "pilot2_daughters.chr20.10k-11k.bam -o %s -L 20:10,000,000-10,080,000", 1,
                Arrays.asList("d356cbaf240d7025d1aecdabaff3a3e0"));
        executeTest("test MultiSample Pilot2 indels with complicated records", spec3);
    }

    @Test
    public void testWithIndelAllelesPassedIn4() {
        WalkerTest.WalkerTestSpec spec4 = new WalkerTest.WalkerTestSpec(
                baseCommandIndelsb37 + " --genotyping_mode GENOTYPE_GIVEN_ALLELES -alleles " + validationDataLocation + "ALL.wgs.union_v2_chr20_100_110K.20101123.indels.sites.vcf -I " + validationDataLocation +
                        "phase1_GBR_realigned.chr20.100K-110K.bam -o %s -L 20:100,000-110,000", 1,
<<<<<<< HEAD
                Arrays.asList("69bfc9bec43a4fdd85dda3b947e6a98e"));
=======
                Arrays.asList("947c12ef2a8c29ae787cd11be8c565c8"));
>>>>>>> 509c3d87
        executeTest("test MultiSample Phase1 indels with complicated records", spec4);
    }

    @Test
    public void testSnpEffAnnotationRequestedWithoutRodBinding() {
        WalkerTest.WalkerTestSpec spec = new WalkerTest.WalkerTestSpec(
                baseCommand + " -I " + validationDataLocation + "low_coverage_CEU.chr1.10k-11k.bam -o %s -L 1:10,022,000-10,025,000 " +
                "-A SnpEff",
                1,
                UserException.class);
        executeTest("testSnpEffAnnotationRequestedWithoutRodBinding", spec);
    }
}<|MERGE_RESOLUTION|>--- conflicted
+++ resolved
@@ -294,11 +294,7 @@
         WalkerTest.WalkerTestSpec spec4 = new WalkerTest.WalkerTestSpec(
                 baseCommandIndelsb37 + " --genotyping_mode GENOTYPE_GIVEN_ALLELES -alleles " + validationDataLocation + "ALL.wgs.union_v2_chr20_100_110K.20101123.indels.sites.vcf -I " + validationDataLocation +
                         "phase1_GBR_realigned.chr20.100K-110K.bam -o %s -L 20:100,000-110,000", 1,
-<<<<<<< HEAD
                 Arrays.asList("69bfc9bec43a4fdd85dda3b947e6a98e"));
-=======
-                Arrays.asList("947c12ef2a8c29ae787cd11be8c565c8"));
->>>>>>> 509c3d87
         executeTest("test MultiSample Phase1 indels with complicated records", spec4);
     }
 
