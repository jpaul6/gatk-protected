--- conflicted
+++ resolved
@@ -151,30 +151,13 @@
         if ( tracker == null ) // RodWalkers can make funky map calls
             return 0;
 
-<<<<<<< HEAD
-        nRecords++;
         for ( VariantContext vc : tracker.getValues(variantCollection.variants, context.getLocation())) {
             if ( (keepMultiAllelic || vc.isBiallelic()) && ( showFiltered || vc.isNotFiltered() ) ) {
-                List<String> vals = extractFields(vc, fieldsToTake, ALLOW_MISSING_DATA);
+                List<String> vals = extractFields(vc, fieldsToTake, ALLOW_MISSING_DATA, keepMultiAllelic, logACSum);
                 out.println(Utils.join("\t", vals));
-=======
-        if ( ++nRecords < MAX_RECORDS || MAX_RECORDS == -1 ) {
-            for ( VariantContext vc : tracker.getValues(variantCollection.variants, context.getLocation())) {
-                if ( (keepMultiAllelic || vc.isBiallelic()) && ( showFiltered || vc.isNotFiltered() ) ) {
-                    List<String> vals = extractFields(vc, fieldsToTake, ALLOW_MISSING_DATA, keepMultiAllelic, logACSum);
-                    out.println(Utils.join("\t", vals));
-                }
-            }
-
-            return 1;
-        } else {
-            if ( nRecords >= MAX_RECORDS ) {
-                logger.warn("Calling sys exit to leave after " + nRecords + " records");
-                System.exit(0); // todo -- what's the recommend way to abort like this?
->>>>>>> c0e55c5c
             }
         }
-
+        
         return 1;
     }
 
