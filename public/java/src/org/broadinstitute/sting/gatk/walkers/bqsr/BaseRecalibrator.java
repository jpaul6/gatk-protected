--- conflicted
+++ resolved
@@ -229,12 +229,8 @@
                 final GATKSAMRecord read = p.getRead();
                 final int offset = p.getOffset();
 
-<<<<<<< HEAD
                 // This read has been marked to be skipped or base is low quality (we don't recalibrate low quality bases)
-                if (readHasBeenSkipped(read) || isLowQualityBase(p))
-=======
-                if (readHasBeenSkipped(read) || p.isInsertionAtBeginningOfRead() || isLowQualityBase(p) )                                         // This read has been marked to be skipped or base is low quality (we don't recalibrate low quality bases)
->>>>>>> 45717349
+                if (readHasBeenSkipped(read) || p.isInsertionAtBeginningOfRead() || isLowQualityBase(p) )
                     continue;
 
                 if (readNotSeen(read)) {
