--- conflicted
+++ resolved
@@ -223,20 +223,12 @@
     /**
      * The maximum number of alleles that we can represent as genotype likelihoods
      */
-<<<<<<< HEAD
-    public final static int MAX_ALLELES_THAT_CAN_BE_GENOTYPED = 50;
-=======
-    public final static int MAX_ALT_ALLELES_THAT_CAN_BE_GENOTYPED = 500;
->>>>>>> 0dd57192
+    public final static int MAX_ALT_ALLELES_THAT_CAN_BE_GENOTYPED = 50;
 
     /*
      * a cache of the PL index to the 2 alleles it represents over all possible numbers of alternate alleles
      */
-<<<<<<< HEAD
-    private final static GenotypeLikelihoodsAllelePair[] PLIndexToAlleleIndex = calculatePLcache(MAX_ALLELES_THAT_CAN_BE_GENOTYPED);
-=======
-    private final static GenotypeLikelihoodsAllelePair[] PLIndexToAlleleIndex = calculatePLcache(MAX_ALT_ALLELES_THAT_CAN_BE_GENOTYPED); // start with data for 10 alternate alleles
->>>>>>> 0dd57192
+    private final static GenotypeLikelihoodsAllelePair[] PLIndexToAlleleIndex = calculatePLcache(MAX_ALT_ALLELES_THAT_CAN_BE_GENOTYPED);
 
     private static GenotypeLikelihoodsAllelePair[] calculatePLcache(final int altAlleles) {
         final int numLikelihoods = calculateNumLikelihoods(1+altAlleles, 2);
